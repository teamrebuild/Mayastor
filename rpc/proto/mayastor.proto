--- conflicted
+++ resolved
@@ -205,11 +205,7 @@
 
 message RebuildStateRequest {
   string uuid = 1;  // uuid of the nexus
-<<<<<<< HEAD
-  string uri = 2;   // uri of the child to be rebuilt
-=======
-  string uri = 2;   // uri of the destination child
->>>>>>> b1538b05
+  string uri = 2;   // uri of the destination child
 }
 
 message RebuildStateReply {
@@ -223,21 +219,17 @@
 
 message StopRebuildRequest {
   string uuid = 1;  // uuid of the nexus
-<<<<<<< HEAD
-  string uri = 2;   // uri of the child to be rebuilt
+  string uri = 2;   // uri of the destination child
 }
 
 message PauseRebuildRequest {
   string uuid = 1;  // uuid of the nexus
-  string uri = 2;   // uri of the child to be rebuilt
+  string uri = 2;   // uri of the destination child
 }
 
 message ResumeRebuildRequest {
   string uuid = 1;  // uuid of the nexus
-  string uri = 2;   // uri of the child to be rebuilt
-=======
-  string uri = 2;   // uri of the destination child
->>>>>>> b1538b05
+  string uri = 2;   // uri of the destination child
 }
 
 message RebuildProgressRequest {
