// Unit tests for rebuild tasks

'use strict';

const async = require('async');
const fs = require('fs');
const common = require('./test_common');
const path = require('path');
const assert = require('chai').assert;
const sleep = require('sleep-promise');
const grpc = require('grpc-uds');
const grpcPromise = require('grpc-promise');
const protoLoader = require('@grpc/proto-loader');

// backend file for aio bdev
const child1 = '/tmp/child1';
const child2 = '/tmp/child2';
// 64MB is the size of nexus and replicas
const diskSize = 64 * 1024 * 1024;
// nexus UUID
const UUID = 'dbe4d7eb-118a-4d15-b789-a18d9af6ff21';
// external IP address detected by common lib
const externIp = common.getMyIp();

// Instead of using mayastor grpc methods to create replicas we use a config
// file to create them. Advantage is that we don't depend on bugs in replica
// code (the nexus tests are more independent). Disadvantage is that we don't
// test the nexus with implementation of replicas which are used in the
// production.
const configNexus = `
[Malloc]
  NumberOfLuns 2
  LunSizeInMB  64
  BlockSize    4096

[iSCSI]
  NodeBase "iqn.2019-05.io.openebs"
  # Socket I/O timeout sec. (0 is infinite)
  Timeout 30
  DiscoveryAuthMethod None
  DefaultTime2Wait 2
  DefaultTime2Retain 60
  ImmediateData Yes
  ErrorRecoveryLevel 0
  # Reduce mem requirements for iSCSI
  MaxSessions 1
  MaxConnectionsPerSession 1

[PortalGroup1]
  Portal GR1 0.0.0.0:3261

[InitiatorGroup1]
  InitiatorName Any
  Netmask ${externIp}/24

[TargetNode0]
  TargetName "iqn.2019-05.io.openebs:disk1"
  TargetAlias "Backend Malloc1"
  Mapping PortalGroup1 InitiatorGroup1
  AuthMethod None
  UseDigest Auto
  LUN0 Malloc1
  QueueDepth 1
`;

const nexusArgs = {
  uuid: UUID,
  size: 131072,
  children: [`aio:///${child1}?blk_size=4096`]
};

const rebuildArgs = {
  uuid: UUID,
  uri: `aio:///${child2}?blk_size=4096`
};

const childOnlineArgs = {
  uuid: UUID,
  uri: `aio:///${child2}?blk_size=4096`,
  action: 1
};

const childOfflineArgs = {
  uuid: UUID,
  uri: `aio:///${child2}?blk_size=4096`,
  action: 0
};

<<<<<<< HEAD
const childOnlineArgs = {
  uuid: UUID,
  uri: `aio:///${child2}?blk_size=4096`,
  action: 1,
};

const childOfflineArgs = {
  uuid: UUID,
  uri: `aio:///${child2}?blk_size=4096`,
  action: 0,
};

function createGrpcClient() {
  const PROTO_PATH = __dirname + '/../rpc/proto/mayastor_service.proto';
=======
function createGrpcClient () {
  const PROTO_PATH = path.join(__dirname, '/../rpc/proto/mayastor_service.proto');
>>>>>>> ad1ec69c

  // Load mayastor proto file with mayastor service
  const packageDefinition = protoLoader.loadSync(PROTO_PATH, {
    keepCase: false,
    longs: Number,
    enums: String,
    defaults: true,
    oneofs: true
  });

  const mayastor = grpc.loadPackageDefinition(packageDefinition)
    .mayastor_service;

  const client = new mayastor.Mayastor(
    common.grpcEndpoint,
    grpc.credentials.createInsecure()
  );
  grpcPromise.promisifyAll(client);
  return client;
}

describe('rebuild tests', function () {
  var client;

  this.timeout(10000); // for network tests we need long timeouts

  var ObjectType = {
    NEXUS: 0,
    SOURCE_CHILD: 1,
    DESTINATION_CHILD: 2
  };

  async function checkState (childType, expectedState) {
    const res = await client.listNexus().sendMessage(rebuildArgs);
    assert.lengthOf(res.nexusList, 1);

    const nexus = res.nexusList[0];
    assert.equal(nexus.uuid, UUID);

    if (childType === ObjectType.NEXUS) {
      assert.equal(nexus.state, expectedState);
    } else if (childType === ObjectType.SOURCE_CHILD) {
      assert.equal(nexus.children[0].state, expectedState);
    } else if (childType === ObjectType.DESTINATION_CHILD) {
      assert.equal(nexus.children[1].state, expectedState);
    }
  }

  async function checkNumRebuilds (expected) {
    const res = await client.listNexus().sendMessage(rebuildArgs);
    assert.lengthOf(res.nexusList, 1);

    const nexus = res.nexusList[0];
    assert.equal(nexus.uuid, UUID);
    assert.equal(nexus.rebuilds, expected);
  }

<<<<<<< HEAD
  async function checkRebuildState(expected) {
    let res = await client.getRebuildState().sendMessage(rebuildArgs);
    assert.equal(res.state, expected);
  }

  function pingMayastor(done) {
=======
  async function checkRebuildState (expected) {
    const res = await client.getRebuildState().sendMessage(rebuildArgs);
    assert.equal(res.state, expected);
  }

  function pingMayastor (done) {
>>>>>>> ad1ec69c
    // use harmless method to test if the mayastor is up and running
    client
      .listPools()
      .sendMessage()
      .then(() => {
        done();
      })
      .catch((err) => {
        return done(err);
      });
  }

  before((done) => {
    client = createGrpcClient();
    if (!client) {
      return done(new Error('Failed to initialize grpc client'));
    }

    async.series(
      [
        common.ensureNbdWritable,
        (next) => {
          fs.writeFile(child1, '', next);
        },
        (next) => {
          fs.truncate(child1, diskSize, next);
        },
        (next) => {
          fs.writeFile(child2, '', next);
        },
        (next) => {
          fs.truncate(child2, diskSize, next);
        },
        (next) => {
          common.startMayastor(configNexus, ['-r', common.SOCK, '-s', 386]);
          common.startMayastorGrpc();
          common.waitFor((pingDone) => {
            pingMayastor(pingDone);
          }, next);
        },
        (next) => {
          client
            .createNexus()
            .sendMessage(nexusArgs)
            .then(() => {
              next();
            })
            .catch(done);
        }
      ],
      done
    );
  });

  after((done) => {
    async.series(
      [
        common.stopAll,
        common.restoreNbdPerms,
        (next) => {
          fs.unlink(child1, (err) => next()); // eslint-disable-line handle-callback-err
        },
        (next) => {
          fs.unlink(child2, (err) => next()); // eslint-disable-line handle-callback-err
        },
        (next) => {
          client
            .destroyNexus()
            .sendMessage({ uuid: UUID })
            .then(() => {
              next();
            })
            .catch((err) => { // eslint-disable-line handle-callback-err
              done();
            })
            .catch(done);
        }
      ],
      (err) => {
        if (client != null) {
          client.close();
        }
        done(err);
      }
    );
  });

  describe('running rebuild', function () {
    beforeEach(async () => {
      await client.addChildNexus().sendMessage(rebuildArgs);
      await client.startRebuild().sendMessage(rebuildArgs);
    });

    afterEach(async () => {
      await client.stopRebuild().sendMessage(rebuildArgs);
      await client.removeChildNexus().sendMessage(rebuildArgs);
    });

    it('check nexus state', async () => {
      await checkState(ObjectType.NEXUS, 'degraded');
    });

    it('check source state', async () => {
      await checkState(ObjectType.SOURCE_CHILD, 'online');
    });

    it('check destination state', async () => {
      await checkState(ObjectType.DESTINATION_CHILD, 'degraded');
    });

    it('check rebuild state', async () => {
      await checkRebuildState('running');
    });

    it('check number of rebuilds', async () => {
      await checkNumRebuilds('1');
    });

    it('check rebuild state', async () => {
      await checkRebuildState('running');
    });

    it('check number of rebuilds', async () => {
      await checkNumRebuilds('1');
    });
  });

  describe('stopping rebuild', function () {
    beforeEach(async () => {
      await client.addChildNexus().sendMessage(rebuildArgs);
      await client.startRebuild().sendMessage(rebuildArgs);
      await client.stopRebuild().sendMessage(rebuildArgs);
      // TODO: Check for rebuild stop rather than sleeping
      await sleep(250); // Give time for the rebuild to stop
    });

    afterEach(async () => {
      await client.removeChildNexus().sendMessage(rebuildArgs);
    });

    it('check nexus state', async () => {
      await checkState(ObjectType.NEXUS, 'degraded');
    });

    it('check source state', async () => {
      await checkState(ObjectType.SOURCE_CHILD, 'online');
    });

    it('check destination state', async () => {
      await checkState(ObjectType.DESTINATION_CHILD, 'degraded');
    });

    it('check rebuild state', async (done) => {
      // Expect to fail to get rebuild state because
      // after stopping there is no rebuild task
      client
        .getRebuildState()
        .sendMessage(rebuildArgs)
        .then(() => {
          done(new Error('Expected to fail to get rebuild state.'));
        })
        .catch((err) => {
          assert.isDefined(err);
        })
        .catch(done);
      done();
    });

    it('check number of rebuilds', async () => {
      await checkNumRebuilds('0');
    });
  });

  describe('pausing rebuild', function () {
    beforeEach(async () => {
      await client.addChildNexus().sendMessage(rebuildArgs);
      await client.startRebuild().sendMessage(rebuildArgs);
      await client.pauseRebuild().sendMessage(rebuildArgs);
    });

    afterEach(async () => {
      await client.stopRebuild().sendMessage(rebuildArgs);
      // TODO: Check for rebuild stop rather than sleeping
<<<<<<< HEAD
      await sleep(1000); // Give time for the rebuild to stop
=======
      await sleep(250); // Give time for the rebuild to stop
>>>>>>> ad1ec69c
      await client.removeChildNexus().sendMessage(rebuildArgs);
    });

    it('check nexus state', async () => {
      await checkState(ObjectType.NEXUS, 'degraded');
    });

    it('check source state', async () => {
<<<<<<< HEAD
      await checkState(ObjectType.SOURCE_CHILD, 'open');
    });

    it('check destination state', async () => {
      await checkState(ObjectType.DESTINATION_CHILD, 'faulted');
=======
      await checkState(ObjectType.SOURCE_CHILD, 'online');
    });

    it('check destination state', async () => {
      await checkState(ObjectType.DESTINATION_CHILD, 'degraded');
>>>>>>> ad1ec69c
    });

    it('check rebuild state', async () => {
      await checkRebuildState('paused');
    });

    it('check number of rebuilds', async () => {
      await checkNumRebuilds('1');
    });
  });

  describe('resuming rebuild', function () {
    beforeEach(async () => {
      await client.addChildNexus().sendMessage(rebuildArgs);
      await client.startRebuild().sendMessage(rebuildArgs);
      await client.pauseRebuild().sendMessage(rebuildArgs);
      await client.resumeRebuild().sendMessage(rebuildArgs);
    });

    afterEach(async () => {
      await client.stopRebuild().sendMessage(rebuildArgs);
      // TODO: Check for rebuild stop rather than sleeping
<<<<<<< HEAD
      await sleep(1000); // Give time for the rebuild to stop
=======
      await sleep(250); // Give time for the rebuild to stop
>>>>>>> ad1ec69c
      await client.removeChildNexus().sendMessage(rebuildArgs);
    });

    it('check nexus state', async () => {
      await checkState(ObjectType.NEXUS, 'degraded');
    });

    it('check source state', async () => {
<<<<<<< HEAD
      await checkState(ObjectType.SOURCE_CHILD, 'open');
    });

    it('check destination state', async () => {
      await checkState(ObjectType.DESTINATION_CHILD, 'faulted');
=======
      await checkState(ObjectType.SOURCE_CHILD, 'online');
    });

    it('check destination state', async () => {
      await checkState(ObjectType.DESTINATION_CHILD, 'degraded');
>>>>>>> ad1ec69c
    });

    it('check rebuild state', async () => {
      await checkRebuildState('running');
    });

    it('check number of rebuilds', async () => {
      await checkNumRebuilds('1');
    });
  });

  describe('set child online', function () {
    beforeEach(async () => {
      await client.addChildNexus().sendMessage(rebuildArgs);
      await client.childOperation().sendMessage(childOfflineArgs);
      await client.childOperation().sendMessage(childOnlineArgs);
    });

    afterEach(async () => {
      await client.stopRebuild().sendMessage(rebuildArgs);
      await client.removeChildNexus().sendMessage(rebuildArgs);
    });

    it('check nexus state', async () => {
      await checkState(ObjectType.NEXUS, 'degraded');
    });

    it('check source state', async () => {
<<<<<<< HEAD
      await checkState(ObjectType.SOURCE_CHILD, 'open');
    });

    it('check destination state', async () => {
      await checkState(ObjectType.DESTINATION_CHILD, 'faulted');
=======
      await checkState(ObjectType.SOURCE_CHILD, 'online');
    });

    it('check destination state', async () => {
      await checkState(ObjectType.DESTINATION_CHILD, 'degraded');
>>>>>>> ad1ec69c
    });

    it('check rebuild state', async () => {
      await checkRebuildState('running');
    });

    it('check number of rebuilds', async () => {
      await checkNumRebuilds('1');
    });
  });

  describe('set child offline', function () {
    beforeEach(async () => {
      await client.addChildNexus().sendMessage(rebuildArgs);
      await client.startRebuild().sendMessage(rebuildArgs);
      await client.childOperation().sendMessage(childOfflineArgs);
    });

    afterEach(async () => {
      await client.removeChildNexus().sendMessage(rebuildArgs);
    });

    it('check nexus state', async () => {
      await checkState(ObjectType.NEXUS, 'degraded');
    });

    it('check source state', async () => {
<<<<<<< HEAD
      await checkState(ObjectType.SOURCE_CHILD, 'open');
    });

    it('check destination state', async () => {
      await checkState(ObjectType.DESTINATION_CHILD, 'closed');
=======
      await checkState(ObjectType.SOURCE_CHILD, 'online');
    });

    it('check destination state', async () => {
      await checkState(ObjectType.DESTINATION_CHILD, 'degraded');
>>>>>>> ad1ec69c
    });

    it('check number of rebuilds', async () => {
      await checkNumRebuilds('0');
    });
  });
});<|MERGE_RESOLUTION|>--- conflicted
+++ resolved
@@ -86,25 +86,8 @@
   action: 0
 };
 
-<<<<<<< HEAD
-const childOnlineArgs = {
-  uuid: UUID,
-  uri: `aio:///${child2}?blk_size=4096`,
-  action: 1,
-};
-
-const childOfflineArgs = {
-  uuid: UUID,
-  uri: `aio:///${child2}?blk_size=4096`,
-  action: 0,
-};
-
-function createGrpcClient() {
-  const PROTO_PATH = __dirname + '/../rpc/proto/mayastor_service.proto';
-=======
 function createGrpcClient () {
   const PROTO_PATH = path.join(__dirname, '/../rpc/proto/mayastor_service.proto');
->>>>>>> ad1ec69c
 
   // Load mayastor proto file with mayastor service
   const packageDefinition = protoLoader.loadSync(PROTO_PATH, {
@@ -162,21 +145,12 @@
     assert.equal(nexus.rebuilds, expected);
   }
 
-<<<<<<< HEAD
-  async function checkRebuildState(expected) {
-    let res = await client.getRebuildState().sendMessage(rebuildArgs);
-    assert.equal(res.state, expected);
-  }
-
-  function pingMayastor(done) {
-=======
   async function checkRebuildState (expected) {
     const res = await client.getRebuildState().sendMessage(rebuildArgs);
     assert.equal(res.state, expected);
   }
 
   function pingMayastor (done) {
->>>>>>> ad1ec69c
     // use harmless method to test if the mayastor is up and running
     client
       .listPools()
@@ -360,32 +334,20 @@
     afterEach(async () => {
       await client.stopRebuild().sendMessage(rebuildArgs);
       // TODO: Check for rebuild stop rather than sleeping
-<<<<<<< HEAD
-      await sleep(1000); // Give time for the rebuild to stop
-=======
       await sleep(250); // Give time for the rebuild to stop
->>>>>>> ad1ec69c
-      await client.removeChildNexus().sendMessage(rebuildArgs);
-    });
-
-    it('check nexus state', async () => {
-      await checkState(ObjectType.NEXUS, 'degraded');
-    });
-
-    it('check source state', async () => {
-<<<<<<< HEAD
-      await checkState(ObjectType.SOURCE_CHILD, 'open');
-    });
-
-    it('check destination state', async () => {
-      await checkState(ObjectType.DESTINATION_CHILD, 'faulted');
-=======
-      await checkState(ObjectType.SOURCE_CHILD, 'online');
-    });
-
-    it('check destination state', async () => {
-      await checkState(ObjectType.DESTINATION_CHILD, 'degraded');
->>>>>>> ad1ec69c
+      await client.removeChildNexus().sendMessage(rebuildArgs);
+    });
+
+    it('check nexus state', async () => {
+      await checkState(ObjectType.NEXUS, 'degraded');
+    });
+
+    it('check source state', async () => {
+      await checkState(ObjectType.SOURCE_CHILD, 'online');
+    });
+
+    it('check destination state', async () => {
+      await checkState(ObjectType.DESTINATION_CHILD, 'degraded');
     });
 
     it('check rebuild state', async () => {
@@ -408,32 +370,20 @@
     afterEach(async () => {
       await client.stopRebuild().sendMessage(rebuildArgs);
       // TODO: Check for rebuild stop rather than sleeping
-<<<<<<< HEAD
-      await sleep(1000); // Give time for the rebuild to stop
-=======
       await sleep(250); // Give time for the rebuild to stop
->>>>>>> ad1ec69c
-      await client.removeChildNexus().sendMessage(rebuildArgs);
-    });
-
-    it('check nexus state', async () => {
-      await checkState(ObjectType.NEXUS, 'degraded');
-    });
-
-    it('check source state', async () => {
-<<<<<<< HEAD
-      await checkState(ObjectType.SOURCE_CHILD, 'open');
-    });
-
-    it('check destination state', async () => {
-      await checkState(ObjectType.DESTINATION_CHILD, 'faulted');
-=======
-      await checkState(ObjectType.SOURCE_CHILD, 'online');
-    });
-
-    it('check destination state', async () => {
-      await checkState(ObjectType.DESTINATION_CHILD, 'degraded');
->>>>>>> ad1ec69c
+      await client.removeChildNexus().sendMessage(rebuildArgs);
+    });
+
+    it('check nexus state', async () => {
+      await checkState(ObjectType.NEXUS, 'degraded');
+    });
+
+    it('check source state', async () => {
+      await checkState(ObjectType.SOURCE_CHILD, 'online');
+    });
+
+    it('check destination state', async () => {
+      await checkState(ObjectType.DESTINATION_CHILD, 'degraded');
     });
 
     it('check rebuild state', async () => {
@@ -462,19 +412,11 @@
     });
 
     it('check source state', async () => {
-<<<<<<< HEAD
-      await checkState(ObjectType.SOURCE_CHILD, 'open');
-    });
-
-    it('check destination state', async () => {
-      await checkState(ObjectType.DESTINATION_CHILD, 'faulted');
-=======
-      await checkState(ObjectType.SOURCE_CHILD, 'online');
-    });
-
-    it('check destination state', async () => {
-      await checkState(ObjectType.DESTINATION_CHILD, 'degraded');
->>>>>>> ad1ec69c
+      await checkState(ObjectType.SOURCE_CHILD, 'online');
+    });
+
+    it('check destination state', async () => {
+      await checkState(ObjectType.DESTINATION_CHILD, 'degraded');
     });
 
     it('check rebuild state', async () => {
@@ -502,19 +444,11 @@
     });
 
     it('check source state', async () => {
-<<<<<<< HEAD
-      await checkState(ObjectType.SOURCE_CHILD, 'open');
-    });
-
-    it('check destination state', async () => {
-      await checkState(ObjectType.DESTINATION_CHILD, 'closed');
-=======
-      await checkState(ObjectType.SOURCE_CHILD, 'online');
-    });
-
-    it('check destination state', async () => {
-      await checkState(ObjectType.DESTINATION_CHILD, 'degraded');
->>>>>>> ad1ec69c
+      await checkState(ObjectType.SOURCE_CHILD, 'online');
+    });
+
+    it('check destination state', async () => {
+      await checkState(ObjectType.DESTINATION_CHILD, 'degraded');
     });
 
     it('check number of rebuilds', async () => {
