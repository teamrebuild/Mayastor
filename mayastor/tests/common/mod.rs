use crossbeam::channel::{after, select, unbounded};
use log::info;
use std::{env, io, io::Write, process::Command, time::Duration};

use once_cell::sync::OnceCell;
use run_script::{self, ScriptOptions};

use mayastor::{
    core::{MayastorEnvironment, Mthread},
    logger,
    rebuild::{RebuildJob, RebuildState},
};
use spdk_sys::spdk_get_thread;
use url::{ParseError, Url};

pub mod ms_exec;
/// call F cnt times, and sleep for a duration between each invocation
pub fn retry<F, T, E>(mut cnt: u32, timeout: Duration, mut f: F) -> T
where
    F: FnMut() -> Result<T, E>,
    E: std::fmt::Debug,
{
    loop {
        cnt -= 1;
        if let Ok(result) = f() {
            return result;
        }

        if cnt == 0 {
            break;
        }
        std::thread::sleep(timeout);
    }

    panic!("failed operation with retries");
}

pub static MSTEST: OnceCell<MayastorEnvironment> = OnceCell::new();
#[macro_export]
macro_rules! reactor_poll {
    ($ch:ident, $name:ident) => {
        loop {
            mayastor::core::Reactors::current().poll_once();
            if let Ok(r) = $ch.try_recv() {
                $name = r;
                break;
            }
        }

        mayastor::core::Reactors::current().thread_enter();
    };
    ($ch:ident) => {
        loop {
            mayastor::core::Reactors::current().poll_once();
            if $ch.try_recv().is_ok() {
                break;
            }
        }
        mayastor::core::Reactors::current().thread_enter();
    };
    ($n:expr) => {
        for _ in 0 .. $n {
            mayastor::core::Reactors::current().poll_once();
        }
        mayastor::core::Reactors::current().thread_enter();
    };
}
#[macro_export]
macro_rules! test_init {
    () => {
        common::MSTEST.get_or_init(|| {
            common::mayastor_test_init();
            MayastorEnvironment::new(MayastorCliArgs {
                reactor_mask: "0x1".to_string(),
                ..Default::default()
            })
            .init()
        });
    };
}

pub fn mayastor_test_init() {
    fn binary_present(name: &str) -> Result<bool, std::env::VarError> {
        std::env::var("PATH").and_then(|paths| {
            Ok(paths
                .split(':')
                .map(|p| format!("{}/{}", p, name))
                .any(|p| std::fs::metadata(&p).is_ok()))
        })
    }

    ["dd", "mkfs.xfs", "mkfs.ext4", "cmp", "fsck", "truncate"]
        .iter()
        .for_each(|binary| {
            if binary_present(binary).is_err() {
                panic!("binary: {} not present in path", binary);
            }
        });

    logger::init("TRACE");
    env::set_var("MAYASTOR_LOGLEVEL", "4");
    mayastor::CPS_INIT!();
}

pub fn dd_random_file(path: &str, bs: u32, size: u64) {
    let count = size * 1024 / bs as u64;
    let output = Command::new("dd")
        .args(&[
            "if=/dev/urandom",
            &format!("of={}", path),
            &format!("bs={}", bs),
            &format!("count={}", count),
        ])
        .output()
        .expect("failed exec dd");

    assert_eq!(output.status.success(), true);
}

pub fn truncate_file(path: &str, size: u64) {
    let output = Command::new("truncate")
        .args(&["-s", &format!("{}m", size / 1024), path])
        .output()
        .expect("failed exec truncate");

    assert_eq!(output.status.success(), true);
}

pub fn truncate_file_bytes(path: &str, size: u64) {
    let output = Command::new("truncate")
        .args(&["-s", &format!("{}", size), path])
        .output()
        .expect("failed exec truncate");

    assert_eq!(output.status.success(), true);
}

pub fn fscheck(device: &str) {
    let output = Command::new("fsck")
        .args(&[device, "-n"])
        .output()
        .expect("fsck exec failed");

    io::stdout().write_all(&output.stderr).unwrap();
    io::stdout().write_all(&output.stdout).unwrap();
    assert_eq!(output.status.success(), true);
}

pub fn mkfs(path: &str, fstype: &str) {
    let (fs, args) = match fstype {
        "xfs" => ("mkfs.xfs", ["-f", path]),
        "ext4" => ("mkfs.ext4", ["-F", path]),
        _ => {
            panic!("unsupported fstype");
        }
    };

    let output = Command::new(fs)
        .args(&args)
        .output()
        .expect("mkfs exec error");

    io::stdout().write_all(&output.stderr).unwrap();
    io::stdout().write_all(&output.stdout).unwrap();
    assert_eq!(output.status.success(), true);
}

pub fn delete_file(disks: &[String]) {
    let output = Command::new("rm")
        .args(&["-rf"])
        .args(disks)
        .output()
        .expect("failed delete test file");

    assert_eq!(output.status.success(), true);
}

pub fn compare_files(a: &str, b: &str) {
    let output = Command::new("cmp")
        .args(&[a, b])
        .output()
        .expect("failed to execute \"cmp\"");

    io::stdout().write_all(&output.stderr).unwrap();
    io::stdout().write_all(&output.stdout).unwrap();
    assert_eq!(output.status.success(), true);
}

pub fn mount_umount(device: &str) -> String {
    let (exit, stdout, stderr) = run_script::run(
        r#"
        mkdir -p /tmp/__test
        mount $1 /tmp/__test
        umount /tmp/__test
        exit 0
    "#,
        &vec![device.into()],
        &run_script::ScriptOptions::new(),
    )
    .unwrap();
    if exit != 0 {
        panic!("Script failed with error: {}", stderr);
    }
    stdout
}

pub fn mount_and_write_file(device: &str) -> String {
    let mut options = ScriptOptions::new();
    options.exit_on_error = true;
    options.print_commands = false;

    let (exit, stdout, stderr) = run_script::run(
        r#"
        mkdir -p /tmp/__test
        mount $1 /tmp/__test
        echo test > /tmp/__test/test
        md5sum /tmp/__test/test
        umount /tmp/__test
        rm -rf /tmp/__test
        exit 0
    "#,
        &vec![device.into()],
        &options,
    )
    .unwrap();
    if exit != 0 {
        panic!("Script failed with error: {}", stderr);
    }
    stdout.trim_end().to_string()
}

pub fn mount_and_get_md5(device: &str) -> String {
    let (exit, stdout, stderr) = run_script::run(
        r#"
        mkdir -p /tmp/__test
        mount $1 /tmp/__test
        md5sum /tmp/__test/test
        umount /tmp/__test
        rm -rf /tmp/__test
        exit 0
    "#,
        &vec![device.into()],
        &run_script::ScriptOptions::new(),
    )
    .unwrap();
    if exit != 0 {
        panic!("Script failed with error: {}", stderr);
    }
    stdout
}

pub fn fio_run_verify(device: &str) -> String {
    let (exit, stdout, _stderr) = run_script::run(
        r#"
        fio --name=randrw --rw=randrw --ioengine=libaio --direct=1 --time_based=1 \
        --runtime=5 --bs=4k --verify=crc32 --group_reporting=1 --output-format=terse \
        --verify_fatal=1 --verify_async=2 --filename=$1
    "#,
    &vec![device.into()],
    &run_script::ScriptOptions::new(),
    )
        .unwrap();
    assert_eq!(exit, 0);
    stdout
}

pub fn clean_up_temp() {
    let (_exit, _stdout, _stderr) = run_script::run(
        r#" rm -rf $1 "#,
        &vec!["/tmp/__test".into()],
        &run_script::ScriptOptions::new(),
    )
    .unwrap();
}

pub fn thread() -> Option<Mthread> {
    Mthread::from_null_checked(unsafe { spdk_get_thread() })
}

pub fn dd_urandom_blkdev(device: &str) -> String {
    let (exit, stdout, _stderr) = run_script::run(
        r#"
        dd if=/dev/urandom of=$1 conv=fsync,nocreat,notrunc iflag=count_bytes count=`blockdev --getsize64 $1`
    "#,
    &vec![device.into()],
    &run_script::ScriptOptions::new(),
    )
    .unwrap();
    assert_eq!(exit, 0);
    stdout
}

pub fn compare_nexus_device(
    nexus_device: &str,
    device: &str,
    expected_pass: bool,
) -> String {
    let (exit, stdout, _stderr) = run_script::run(
        r#"
        cmp -n `blockdev --getsize64 $1` $1 $2 0 5M
        test $? -eq $3
    "#,
        &vec![
            nexus_device.into(),
            device.into(),
            (!expected_pass as i32).to_string(),
        ],
        &run_script::ScriptOptions::new(),
    )
    .unwrap();
    assert_eq!(exit, 0);
    stdout
}

pub fn compare_devices(
    first_device: &str,
    second_device: &str,
    expected_pass: bool,
) -> String {
    let (exit, stdout, stderr) = run_script::run(
        r#"
        cmp -b $1 $2 5M 5M
        test $? -eq $3
    "#,
        &vec![
            first_device.into(),
            second_device.into(),
            (!expected_pass as i32).to_string(),
        ],
        &run_script::ScriptOptions::new(),
    )
    .unwrap();
    assert_eq!(exit, 0, "stdout: {}\nstderr: {}", stdout, stderr);
    stdout
}

pub fn device_path_from_uri(device_uri: String) -> String {
    assert_ne!(
        Url::parse(device_uri.as_str()),
        Err(ParseError::RelativeUrlWithoutBase)
    );
    let url = Url::parse(device_uri.as_str()).unwrap();
    String::from(url.path())
}

<<<<<<< HEAD
=======
pub fn get_device_size(nexus_device: &str) -> u64 {
    let output = Command::new("blockdev")
        .args(&["--getsize64", nexus_device])
        .output()
        .expect("failed to get block device size");

    assert_eq!(output.status.success(), true);
    String::from_utf8(output.stdout)
        .unwrap()
        .trim_end()
        .parse::<u64>()
        .unwrap()
}

>>>>>>> 25b87380
/// Waits for the rebuild to reach `state`, up to `timeout`
pub fn wait_for_rebuild(name: String, state: RebuildState, timeout: Duration) {
    let (s, r) = unbounded::<()>();
    let job = match RebuildJob::lookup(&name) {
        Ok(job) => job,
        Err(_) => return,
    };

    let ch = job.notify_chan.1.clone();
    std::thread::spawn(move || {
        let now = std::time::Instant::now();
        while {
            let current_state = select! {
                recv(ch) -> state => {
                    info!("rebuild of child {} signalled with state {:?}", name, state);
                    state.unwrap()
                },
                recv(after(timeout - now.elapsed())) -> _ => panic!("timed out waiting for the rebuild to complete after {:?}", timeout),
            };

            current_state != state
        } {}
        s.send(())
    });
    reactor_poll!(r);
}<|MERGE_RESOLUTION|>--- conflicted
+++ resolved
@@ -343,8 +343,6 @@
     String::from(url.path())
 }
 
-<<<<<<< HEAD
-=======
 pub fn get_device_size(nexus_device: &str) -> u64 {
     let output = Command::new("blockdev")
         .args(&["--getsize64", nexus_device])
@@ -359,7 +357,6 @@
         .unwrap()
 }
 
->>>>>>> 25b87380
 /// Waits for the rebuild to reach `state`, up to `timeout`
 pub fn wait_for_rebuild(name: String, state: RebuildState, timeout: Duration) {
     let (s, r) = unbounded::<()>();
