use crossbeam::channel::{after, select, unbounded};
use log::info;
use std::{env, io, io::Write, process::Command, time::Duration};

use once_cell::sync::OnceCell;
use run_script::{self, ScriptOptions};

use mayastor::{
    core::{MayastorEnvironment, Mthread},
    logger,
<<<<<<< HEAD
    rebuild::RebuildJob,
=======
    rebuild::{RebuildJob, RebuildState},
>>>>>>> ad1ec69c
};
use spdk_sys::spdk_get_thread;

pub mod ms_exec;
/// call F cnt times, and sleep for a duration between each invocation
pub fn retry<F, T, E>(mut cnt: u32, timeout: Duration, mut f: F) -> T
where
    F: FnMut() -> Result<T, E>,
    E: std::fmt::Debug,
{
    loop {
        cnt -= 1;
        if let Ok(result) = f() {
            return result;
        }

        if cnt == 0 {
            break;
        }
        std::thread::sleep(timeout);
    }

    panic!("failed operation with retries");
}

pub static MSTEST: OnceCell<MayastorEnvironment> = OnceCell::new();
#[macro_export]
macro_rules! reactor_poll {
    ($ch:ident, $name:ident) => {
        loop {
            mayastor::core::Reactors::current().poll_once();
            if let Ok(r) = $ch.try_recv() {
                $name = r;
                break;
            }
        }

        mayastor::core::Reactors::current().thread_enter();
    };
    ($ch:ident) => {
        loop {
            mayastor::core::Reactors::current().poll_once();
            if $ch.try_recv().is_ok() {
                break;
            }
        }
        mayastor::core::Reactors::current().thread_enter();
    };
    ($n:expr) => {
        for _ in 0 .. $n {
            mayastor::core::Reactors::current().poll_once();
        }
        mayastor::core::Reactors::current().thread_enter();
    };
}
#[macro_export]
macro_rules! test_init {
    () => {
        common::MSTEST.get_or_init(|| {
            common::mayastor_test_init();
            MayastorEnvironment::new(MayastorCliArgs {
                reactor_mask: "0x1".to_string(),
                ..Default::default()
            })
            .init()
        });
    };
}

pub fn mayastor_test_init() {
    fn binary_present(name: &str) -> Result<bool, std::env::VarError> {
        std::env::var("PATH").and_then(|paths| {
            Ok(paths
                .split(':')
                .map(|p| format!("{}/{}", p, name))
                .any(|p| std::fs::metadata(&p).is_ok()))
        })
    }

    ["dd", "mkfs.xfs", "mkfs.ext4", "cmp", "fsck", "truncate"]
        .iter()
        .for_each(|binary| {
            if binary_present(binary).is_err() {
                panic!("binary: {} not present in path", binary);
            }
        });

    logger::init("TRACE");
    env::set_var("MAYASTOR_LOGLEVEL", "4");
    mayastor::CPS_INIT!();
}

pub fn dd_random_file(path: &str, bs: u32, size: u64) {
    let count = size * 1024 / bs as u64;
    let output = Command::new("dd")
        .args(&[
            "if=/dev/urandom",
            &format!("of={}", path),
            &format!("bs={}", bs),
            &format!("count={}", count),
        ])
        .output()
        .expect("failed exec dd");

    assert_eq!(output.status.success(), true);
}

pub fn truncate_file(path: &str, size: u64) {
    let output = Command::new("truncate")
        .args(&["-s", &format!("{}m", size / 1024), path])
        .output()
        .expect("failed exec truncate");

    assert_eq!(output.status.success(), true);
}

pub fn truncate_file_bytes(path: &str, size: u64) {
    let output = Command::new("truncate")
        .args(&["-s", &format!("{}", size), path])
        .output()
        .expect("failed exec truncate");

    assert_eq!(output.status.success(), true);
}

pub fn fscheck(device: &str) {
    let output = Command::new("fsck")
        .args(&[device, "-n"])
        .output()
        .expect("fsck exec failed");

    io::stdout().write_all(&output.stderr).unwrap();
    io::stdout().write_all(&output.stdout).unwrap();
    assert_eq!(output.status.success(), true);
}

pub fn mkfs(path: &str, fstype: &str) {
    let (fs, args) = match fstype {
        "xfs" => ("mkfs.xfs", ["-f", path]),
        "ext4" => ("mkfs.ext4", ["-F", path]),
        _ => {
            panic!("unsupported fstype");
        }
    };

    let output = Command::new(fs)
        .args(&args)
        .output()
        .expect("mkfs exec error");

    io::stdout().write_all(&output.stderr).unwrap();
    io::stdout().write_all(&output.stdout).unwrap();
    assert_eq!(output.status.success(), true);
}

pub fn delete_file(disks: &[String]) {
    let output = Command::new("rm")
        .args(&["-rf"])
        .args(disks)
        .output()
        .expect("failed delete test file");

    assert_eq!(output.status.success(), true);
}

pub fn compare_files(a: &str, b: &str) {
    let output = Command::new("cmp")
        .args(&[a, b])
        .output()
        .expect("failed to execute \"cmp\"");

    io::stdout().write_all(&output.stderr).unwrap();
    io::stdout().write_all(&output.stdout).unwrap();
    assert_eq!(output.status.success(), true);
}

pub fn mount_umount(device: &str) -> String {
    let (exit, stdout, stderr) = run_script::run(
        r#"
        mkdir -p /tmp/__test
        mount $1 /tmp/__test
        umount /tmp/__test
        exit 0
    "#,
        &vec![device.into()],
        &run_script::ScriptOptions::new(),
    )
    .unwrap();
    if exit != 0 {
        panic!("Script failed with error: {}", stderr);
    }
    stdout
}

pub fn mount_and_write_file(device: &str) -> String {
    let mut options = ScriptOptions::new();
    options.exit_on_error = true;
    options.print_commands = false;

    let (exit, stdout, stderr) = run_script::run(
        r#"
        mkdir -p /tmp/__test
        mount $1 /tmp/__test
        echo test > /tmp/__test/test
        md5sum /tmp/__test/test
        umount /tmp/__test
        rm -rf /tmp/__test
        exit 0
    "#,
        &vec![device.into()],
        &options,
    )
    .unwrap();
    if exit != 0 {
        panic!("Script failed with error: {}", stderr);
    }
    stdout.trim_end().to_string()
}

pub fn mount_and_get_md5(device: &str) -> String {
    let (exit, stdout, stderr) = run_script::run(
        r#"
        mkdir -p /tmp/__test
        mount $1 /tmp/__test
        md5sum /tmp/__test/test
        umount /tmp/__test
        rm -rf /tmp/__test
        exit 0
    "#,
        &vec![device.into()],
        &run_script::ScriptOptions::new(),
    )
    .unwrap();
    if exit != 0 {
        panic!("Script failed with error: {}", stderr);
    }
    stdout
}

pub fn fio_run_verify(device: &str) -> String {
    let (exit, stdout, _stderr) = run_script::run(
        r#"
        fio --name=randrw --rw=randrw --ioengine=libaio --direct=1 --time_based=1 \
        --runtime=5 --bs=4k --verify=crc32 --group_reporting=1 --output-format=terse \
        --verify_fatal=1 --verify_async=2 --filename=$1
    "#,
    &vec![device.into()],
    &run_script::ScriptOptions::new(),
    )
        .unwrap();
    assert_eq!(exit, 0);
    stdout
}

pub fn clean_up_temp() {
    let (_exit, _stdout, _stderr) = run_script::run(
        r#" rm -rf $1 "#,
        &vec!["/tmp/__test".into()],
        &run_script::ScriptOptions::new(),
    )
    .unwrap();
}

pub fn thread() -> Option<Mthread> {
    Mthread::from_null_checked(unsafe { spdk_get_thread() })
}

pub fn dd_urandom_blkdev(device: &str) -> String {
    let (exit, stdout, _stderr) = run_script::run(
        r#"
        dd if=/dev/urandom of=$1 conv=fsync,nocreat,notrunc iflag=count_bytes count=`blockdev --getsize64 $1`
    "#,
    &vec![device.into()],
    &run_script::ScriptOptions::new(),
    )
    .unwrap();
    assert_eq!(exit, 0);
    stdout
}

pub fn compare_nexus_device(
    nexus_device: &str,
    device: &str,
    expected_pass: bool,
) -> String {
    let (exit, stdout, _stderr) = run_script::run(
        r#"
        cmp -n `blockdev --getsize64 $1` $1 $2 0 5M
        test $? -eq $3
    "#,
        &vec![
            nexus_device.into(),
            device.into(),
            (!expected_pass as i32).to_string(),
        ],
        &run_script::ScriptOptions::new(),
    )
    .unwrap();
    assert_eq!(exit, 0);
    stdout
}

pub fn compare_devices(
    first_device: &str,
    second_device: &str,
    expected_pass: bool,
) -> String {
    let (exit, stdout, stderr) = run_script::run(
        r#"
        cmp -b $1 $2 5M 5M
        test $? -eq $3
    "#,
        &vec![
            first_device.into(),
            second_device.into(),
            (!expected_pass as i32).to_string(),
        ],
        &run_script::ScriptOptions::new(),
    )
    .unwrap();
    assert_eq!(exit, 0, "stdout: {}\nstderr: {}", stdout, stderr);
    stdout
}

<<<<<<< HEAD
pub fn wait_for_rebuild(name: String, timeout: Duration) {
=======
/// Waits for the rebuild to reach `state`, up to `timeout`
pub fn wait_for_rebuild(name: String, state: RebuildState, timeout: Duration) {
>>>>>>> ad1ec69c
    let (s, r) = unbounded::<()>();
    let job = match RebuildJob::lookup(&name) {
        Ok(job) => job,
        Err(_) => return,
    };

<<<<<<< HEAD
    let ch = job.complete_chan.1.clone();
    std::thread::spawn(move || {
        select! {
            recv(ch) -> state => info!("rebuild of child {} finished with state {:?}", name, state),
            recv(after(timeout)) -> _ => panic!("timed out waiting for the rebuild to complete"),
        }
=======
    let ch = job.notify_chan.1.clone();
    std::thread::spawn(move || {
        let now = std::time::Instant::now();
        while {
            let current_state = select! {
                recv(ch) -> state => {
                    info!("rebuild of child {} signalled with state {:?}", name, state);
                    state.unwrap()
                },
                recv(after(timeout - now.elapsed())) -> _ => panic!("timed out waiting for the rebuild to complete after {:?}", timeout),
            };

            current_state != state
        } {}
>>>>>>> ad1ec69c
        s.send(())
    });
    reactor_poll!(r);
}<|MERGE_RESOLUTION|>--- conflicted
+++ resolved
@@ -8,11 +8,7 @@
 use mayastor::{
     core::{MayastorEnvironment, Mthread},
     logger,
-<<<<<<< HEAD
-    rebuild::RebuildJob,
-=======
     rebuild::{RebuildJob, RebuildState},
->>>>>>> ad1ec69c
 };
 use spdk_sys::spdk_get_thread;
 
@@ -337,26 +333,14 @@
     stdout
 }
 
-<<<<<<< HEAD
-pub fn wait_for_rebuild(name: String, timeout: Duration) {
-=======
 /// Waits for the rebuild to reach `state`, up to `timeout`
 pub fn wait_for_rebuild(name: String, state: RebuildState, timeout: Duration) {
->>>>>>> ad1ec69c
     let (s, r) = unbounded::<()>();
     let job = match RebuildJob::lookup(&name) {
         Ok(job) => job,
         Err(_) => return,
     };
 
-<<<<<<< HEAD
-    let ch = job.complete_chan.1.clone();
-    std::thread::spawn(move || {
-        select! {
-            recv(ch) -> state => info!("rebuild of child {} finished with state {:?}", name, state),
-            recv(after(timeout)) -> _ => panic!("timed out waiting for the rebuild to complete"),
-        }
-=======
     let ch = job.notify_chan.1.clone();
     std::thread::spawn(move || {
         let now = std::time::Instant::now();
@@ -371,7 +355,6 @@
 
             current_state != state
         } {}
->>>>>>> ad1ec69c
         s.send(())
     });
     reactor_poll!(r);
