--- conflicted
+++ resolved
@@ -38,11 +38,8 @@
             NexusState,
             OpenChild,
             ReadLabel,
-<<<<<<< HEAD
             RebuildOperationError,
-=======
             RemoveRebuildTask,
->>>>>>> b1538b05
             StartRebuild,
         },
         nexus_channel::DREvent,
@@ -175,218 +172,6 @@
         }
     }
 
-<<<<<<< HEAD
-    pub async fn start_rebuild_rpc(
-        &mut self,
-        destination: &str,
-    ) -> Result<(), Error> {
-        if let Err(e) = self.start_rebuild(destination).await {
-            Err(e)
-        } else {
-            Ok(())
-        }
-    }
-
-    pub async fn start_rebuild(
-        &mut self,
-        destination: &str,
-    ) -> Result<Receiver<RebuildState>, Error> {
-        trace!("{}: start rebuild request for {}", self.name, destination);
-
-        let source = match self
-            .children
-            .iter_mut()
-            .find(|c| c.state == ChildState::Open)
-        {
-            Some(child) => child.name.clone(),
-            None => {
-                return Err(Error::OpenChildNotFound {
-                    name: self.name.clone(),
-                })
-            }
-        };
-
-        if let Some(dst_child) =
-            self.children.iter_mut().find(|c| c.name == destination)
-        {
-            self.rebuilds.push(
-                RebuildTask::new(
-                    self.name.clone(),
-                    source,
-                    destination.to_string(),
-                    self.data_ent_offset,
-                    self.bdev.num_blocks() + self.data_ent_offset,
-                    |nexus, task| {
-                        Reactors::current().send_future(async move {
-                            Nexus::complete_rebuild(nexus, task).await;
-                        });
-                    },
-                )
-                .context(StartRebuild {
-                    child: destination.to_string(),
-                    name: self.name.clone(),
-                })?,
-            );
-
-            dst_child.repairing = true;
-
-            match self
-                .rebuilds
-                .iter_mut()
-                .find(|t| t.destination == destination)
-            {
-                Some(task) => Ok(task.start()),
-                None => Err(Error::CompleteRebuild {
-                    child: destination.to_string(),
-                    name: self.name.clone(),
-                    reason: "rebuild task not found in the nexus".to_string(),
-                }),
-            }
-        } else {
-            Err(Error::ChildNotFound {
-                name: self.name.clone(),
-                child: destination.to_owned(),
-            })
-        }
-    }
-
-    /// Return rebuild task associated with the destination.
-    /// Return error if no rebuild task associated with destination.
-    fn get_rebuild_task(
-        &mut self,
-        destination: &str,
-    ) -> Result<&mut RebuildTask, Error> {
-        match self
-            .rebuilds
-            .iter_mut()
-            .find(|t| t.destination == destination)
-        {
-            Some(rt) => Ok(rt),
-            None => Err(Error::RebuildTaskNotFound {
-                child: destination.to_string(),
-                name: self.name.clone(),
-            }),
-        }
-    }
-
-    /// Stop a rebuild task
-    pub async fn stop_rebuild(
-        &mut self,
-        destination: &str,
-    ) -> Result<(), Error> {
-        let rt = self.get_rebuild_task(destination)?;
-        rt.stop().context(RebuildOperationError {})
-    }
-
-    /// Pause a rebuild task
-    pub async fn pause_rebuild(
-        &mut self,
-        destination: &str,
-    ) -> Result<(), Error> {
-        let rt = self.get_rebuild_task(destination)?;
-        rt.pause().context(RebuildOperationError {})
-    }
-
-    /// Resume a rebuild task
-    pub async fn resume_rebuild(
-        &mut self,
-        destination: &str,
-    ) -> Result<(), Error> {
-        let rt = self.get_rebuild_task(destination)?;
-        rt.resume().context(RebuildOperationError {})
-    }
-
-    /// Return the state of a rebuild task
-    pub async fn get_rebuild_state(
-        &mut self,
-        destination: &str,
-    ) -> Result<RebuildStateReply, Error> {
-        let rt = self.get_rebuild_task(destination)?;
-        Ok(RebuildStateReply {
-            state: rt.state.to_string(),
-        })
-    }
-
-    /// On rebuild task completion it updates the child state and removes the
-    /// rebuild task in case of failure the child is left in a Faulted State
-    async fn on_rebuild_complete(&mut self, task: String) -> Result<(), Error> {
-        let task_index =
-            match self.rebuilds.iter().position(|t| t.destination == task) {
-                Some(task_index) => task_index,
-                None => {
-                    return Err(Error::CompleteRebuild {
-                        child: task,
-                        name: self.name.clone(),
-                        reason: "rebuild task not found in the nexus"
-                            .to_string(),
-                    });
-                }
-            };
-
-        if let Some(t) = self.rebuilds.get(task_index) {
-            if t.state == RebuildState::Paused {
-                // Leave all states as they are
-                return Ok(());
-            }
-        } else {
-            return Err(Error::RebuildTaskNotFound {
-                child: task,
-                name: self.name.clone(),
-            });
-        }
-
-        let task = self.rebuilds.remove(task_index);
-
-        let recovered_child = match self
-            .children
-            .iter_mut()
-            .find(|c| c.name == task.destination)
-        {
-            Some(child) => child,
-            None => {
-                return Err(Error::CompleteRebuild {
-                    child: task.destination,
-                    name: self.name.clone(),
-                    reason: "Missing destination child".to_string(),
-                });
-            }
-        };
-
-        recovered_child.repairing = false;
-
-        if task.state == RebuildState::Completed {
-            recovered_child.state = ChildState::Open;
-
-            // child can now be part of the IO path
-            self.reconfigure(DREvent::ChildOnline).await;
-
-            // Actually we'd have to check if all other children are healthy
-            // and if not maybe we can start the other rebuild's?
-            self.set_state(NexusState::Online);
-        } else {
-            error!(
-                "Rebuild task for child {} of nexus {} failed with state {:?}",
-                &task.destination, &self.name, task.state
-            );
-        }
-
-        Ok(())
-    }
-
-    pub async fn complete_rebuild(nexus: String, task: String) {
-        info!(
-            "nexus {} received complete_rebuild from task {}",
-            nexus, task
-        );
-
-        let nexus = nexus_lookup(&nexus).unwrap();
-        if let Err(e) = nexus.on_rebuild_complete(task).await {
-            error!("{}", e);
-        }
-    }
-
-=======
->>>>>>> b1538b05
     /// Destroy child with given uri.
     /// If the child does not exist the method returns success.
     pub async fn remove_child(&mut self, uri: &str) -> Result<(), Error> {
@@ -670,11 +455,22 @@
         Ok(task.start())
     }
 
-    /// Stop the child's rebuild task in the background
+    /// Stop a rebuild task in the background
     pub async fn stop_rebuild(&mut self, name: &str) -> Result<(), Error> {
         let rt = self.get_rebuild_task(name)?;
-        rt.stop();
-        Ok(())
+        rt.stop().context(RebuildOperationError {})
+    }
+
+    /// Pause a rebuild task in the background
+    pub async fn pause_rebuild(&mut self, name: &str) -> Result<(), Error> {
+        let rt = self.get_rebuild_task(name)?;
+        rt.pause().context(RebuildOperationError {})
+    }
+
+    /// Resume a rebuild task in the background
+    pub async fn resume_rebuild(&mut self, name: &str) -> Result<(), Error> {
+        let rt = self.get_rebuild_task(name)?;
+        rt.resume().context(RebuildOperationError {})
     }
 
     /// Return the state of a rebuild task
@@ -749,6 +545,21 @@
     }
 
     async fn on_rebuild_complete(&mut self, task: String) -> Result<(), Error> {
+        match RebuildTask::lookup(&task) {
+            Ok(t) => {
+                if t.state == RebuildState::Paused {
+                    // Leave all states as they are
+                    return Ok(());
+                }
+            }
+            Err(_) => {
+                return Err(Error::RebuildTaskNotFound {
+                    child: task,
+                    name: self.name.clone(),
+                })
+            }
+        }
+
         let task = RebuildTask::remove(&task).context(RemoveRebuildTask {
             child: task.clone(),
             name: self.name.clone(),
