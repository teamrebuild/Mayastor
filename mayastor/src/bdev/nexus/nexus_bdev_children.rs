//!
//! This file implements operations to the child bdevs from the context of its
//! parent.
//!
//! `register_children` and `register_child` are should only be used when
//! building up a new nexus
//!
//! `offline_child` and `online_child` should be used to include the child into
//! the IO path of the nexus currently, online of a child will default the nexus
//! into the degraded mode as it (may) require a rebuild. This will be changed
//! in the near future -- online child will not determine if it SHOULD online
//! but simply does what its told. Therefore, the callee must be careful when
//! using this method.
//!
//! 'fault_child` will do the same as `offline_child` except, it will not close
//! the child.
//!
//! `add_child` will construct a new `NexusChild` and add the bdev given by the
//! uri to the nexus. The nexus will transition to degraded mode as the new
//! child requires rebuild first.
//!
//! When reconfiguring the nexus, we traverse all our children, create new IO
//! channels for all children that are in the open state.

use futures::future::join_all;
use snafu::ResultExt;

use crate::{
    bdev::nexus::{
        nexus_bdev::{
            CreateChild,
            DestroyChild,
            Error,
            Nexus,
            NexusState,
            NexusStatus,
            OpenChild,
<<<<<<< HEAD
            ReadLabel,
=======
>>>>>>> ad1ec69c
        },
        nexus_channel::DREvent,
        nexus_child::{ChildState, NexusChild},
        nexus_label::{
            LabelError,
            NexusChildLabel,
            NexusLabel,
            NexusLabelStatus,
        },
    },
    core::Bdev,
    nexus_uri::{bdev_create, bdev_destroy, BdevCreateDestroy},
};

impl Nexus {
    /// register children with the nexus, only allowed during the nexus init
    /// phase
    pub fn register_children(&mut self, dev_name: &[String]) {
        assert_eq!(self.state, NexusState::Init);
        self.child_count = dev_name.len() as u32;
        dev_name
            .iter()
            .map(|c| {
                debug!("{}: Adding child {}", self.name, c);
                self.children.push(NexusChild::new(
                    c.clone(),
                    self.name.clone(),
                    Bdev::lookup_by_name(c),
                ))
            })
            .for_each(drop);
    }

    /// Create and register a single child to nexus, only allowed during the
    /// nexus init phase
    pub async fn create_and_register(
        &mut self,
        uri: &str,
    ) -> Result<(), BdevCreateDestroy> {
        assert_eq!(self.state, NexusState::Init);
        let name = bdev_create(&uri).await?;
        self.children.push(NexusChild::new(
            uri.to_string(),
            self.name.clone(),
            Bdev::lookup_by_name(&name),
        ));

        self.child_count += 1;
        Ok(())
    }

    /// add a new child to an existing nexus. note that the child is added and
    /// opened but not taking part of any new IO's that are submitted to the
    /// nexus.
    ///
    /// The child may require a rebuild first, so the nexus will
    /// transition to degraded mode when the addition has been successful.
    pub async fn add_child(&mut self, uri: &str) -> Result<NexusStatus, Error> {
        let name = bdev_create(&uri).await.context(CreateChild {
            name: self.name.clone(),
        })?;

        trace!("adding child {} to nexus {}", name, self.name);

        let child_bdev = match Bdev::lookup_by_name(&name) {
            Some(child) => {
                if child.block_len() != self.bdev.block_len()
                    || self.min_num_blocks() < child.num_blocks()
                {
                    if let Err(err) = bdev_destroy(uri).await {
                        error!(
                            "Failed to destroy child bdev with wrong geometry: {}",
                            err
                        );
                    }
                    return Err(Error::ChildGeometry {
                        child: child.name(),
                        name: self.name.clone(),
                    });
                } else {
                    child
                }
            }
            None => {
                return Err(Error::ChildMissing {
                    child: name,
                    name: self.name.clone(),
                })
            }
        };

        let mut child = NexusChild::new(
            uri.to_owned(),
            self.name.clone(),
            Some(child_bdev),
        );
        match child.open(self.size) {
            Ok(name) => {
                // we have created the bdev, and created a nexusChild struct. To
                // make use of the device itself the
                // data and metadata must be validated. The child
                // will be added and marked as faulted, once the rebuild has
                // completed the device can transition to online
                info!("{}: child opened successfully {}", self.name, name);

                // it can never take part in the IO path
                // of the nexus until it's rebuilt from a healthy child.
                child.out_of_sync(true);

                self.children.push(child);
                self.child_count += 1;

                if let Err(e) = self.sync_labels().await {
                    error!("Failed to sync labels {:?}", e);
                    // todo: how to signal this?
                }

                Ok(self.status())
            }
            Err(e) => {
                if let Err(err) = bdev_destroy(uri).await {
                    error!(
                        "Failed to destroy child which failed to open: {}",
                        err
                    );
                }
                Err(e).context(OpenChild {
                    child: uri.to_owned(),
                    name: self.name.clone(),
                })
            }
        }
    }

    /// Destroy child with given uri.
    /// If the child does not exist the method returns success.
    pub async fn remove_child(&mut self, uri: &str) -> Result<(), Error> {
        if self.child_count == 1 {
            return Err(Error::DestroyLastChild {
                name: self.name.clone(),
                child: uri.to_owned(),
            });
        }

        self.cancel_child_rebuild_jobs(uri).await;

        let idx = match self.children.iter().position(|c| c.name == uri) {
            None => return Ok(()),
            Some(val) => val,
        };

        self.children[idx].close();
        assert_eq!(self.children[idx].state, ChildState::Closed);

        let mut child = self.children.remove(idx);
        self.child_count -= 1;
        self.reconfigure(DREvent::ChildRemove).await;
        child.destroy().await.context(DestroyChild {
            name: self.name.clone(),
            child: uri,
        })
    }

    /// offline a child device and reconfigure the IO channels
    pub async fn offline_child(
        &mut self,
        name: &str,
    ) -> Result<NexusStatus, Error> {
        trace!("{}: Offline child request for {}", self.name, name);

        if let Some(child) = self.children.iter_mut().find(|c| c.name == name) {
            child.offline();
        } else {
            return Err(Error::ChildNotFound {
                name: self.name.clone(),
                child: name.to_owned(),
            });
        }

        self.stop_rebuild(name).await?;
        self.reconfigure(DREvent::ChildOffline).await;
        Ok(self.status())
    }

    /// online a child and reconfigure the IO channels. The child is already
    /// registered, but simpy not opened. This can be required in case where
    /// a child is misbehaving.
    pub async fn online_child(
        &mut self,
        name: &str,
    ) -> Result<NexusStatus, Error> {
        trace!("{} Online child request", self.name);

        if let Some(child) = self.children.iter_mut().find(|c| c.name == name) {
<<<<<<< HEAD
            if child.state != ChildState::Closed {
                Err(Error::ChildNotClosed {
                    name: self.name.clone(),
                    child: name.to_owned(),
                })
            } else {
                child.open(self.size).context(OpenChild {
                    child: name.to_owned(),
                    name: self.name.clone(),
                })?;
                child.state = ChildState::Faulted;
                let nexus_state = self.set_state(NexusState::Degraded);
                self.start_rebuild(name).await?;
                Ok(nexus_state)
            }
=======
            child.online(self.size).context(OpenChild {
                child: name.to_owned(),
                name: self.name.clone(),
            })?;
            child.out_of_sync(true);
            self.start_rebuild_rpc(name).await?;
            Ok(self.status())
>>>>>>> ad1ec69c
        } else {
            Err(Error::ChildNotFound {
                name: self.name.clone(),
                child: name.to_owned(),
            })
        }
    }
    /// destroy all children that are part of this nexus closes any child
    /// that might be open first
    pub(crate) async fn destroy_children(&mut self) {
        let futures = self.children.iter_mut().map(|c| c.destroy());
        let results = join_all(futures).await;
        if results.iter().any(|c| c.is_err()) {
            error!("{}: Failed to destroy child", self.name);
        }
    }

    /// Add a child to the configuration when an example callback is run.
    /// The nexus is not opened implicitly, call .open() for this manually.
    pub fn examine_child(&mut self, name: &str) -> bool {
        self.children
            .iter_mut()
            .filter(|c| c.state == ChildState::Init && c.name == name)
            .any(|c| {
                if let Some(bdev) = Bdev::lookup_by_name(name) {
                    c.bdev = Some(bdev);
                    return true;
                }
                false
            })
    }

    /// try to open all the child devices
    pub(crate) fn try_open_children(&mut self) -> Result<(), Error> {
        if self.children.is_empty()
            || self.children.iter().any(|c| c.bdev.is_none())
        {
            return Err(Error::NexusIncomplete {
                name: self.name.clone(),
            });
        }

        let blk_size = self.children[0].bdev.as_ref().unwrap().block_len();

        if self
            .children
            .iter()
            .any(|b| b.bdev.as_ref().unwrap().block_len() != blk_size)
        {
            return Err(Error::MixedBlockSizes {
                name: self.name.clone(),
            });
        }

        self.bdev.set_block_len(blk_size);

        let size = self.size;

        let (open, error): (Vec<_>, Vec<_>) = self
            .children
            .iter_mut()
            .map(|c| c.open(size))
            .partition(Result::is_ok);

        // depending on IO consistency policies, we might be able to go online
        // even if one of the children failed to open. This is work is not
        // completed yet so we fail the registration all together for now.

        if !error.is_empty() {
            open.into_iter()
                .map(Result::unwrap)
                .map(|name| {
                    if let Some(child) =
                        self.children.iter_mut().find(|c| c.name == name)
                    {
                        let _ = child.close();
                    } else {
                        error!("{}: child {} failed to open", self.name, name);
                    }
                })
                .for_each(drop);

            return Err(Error::NexusIncomplete {
                name: self.name.clone(),
            });
        }

        self.children
            .iter()
            .map(|c| c.bdev.as_ref().unwrap().alignment())
            .collect::<Vec<_>>()
            .iter()
            .map(|s| {
                if self.bdev.alignment() < *s {
                    trace!(
                        "{}: child has alignment {}, updating required_alignment from {}",
                        self.name, *s, self.bdev.alignment()
                    );
                    unsafe {
                        (*self.bdev.as_ptr()).required_alignment = *s;
                    }
                }
            })
            .for_each(drop);
        Ok(())
    }

    /// Read labels from all child devices
    async fn get_child_labels(&self) -> Vec<NexusChildLabel<'_>> {
        let mut futures = Vec::new();
        self.children
            .iter()
            .map(|child| futures.push(child.get_label()))
            .for_each(drop);
        join_all(futures).await
    }

    /// Update labels of child devices as required:
    /// (1) Update any child that does not have valid label.
    /// (2) Upate all children with a new label if existing (valid) labels
    ///     are not all identical.
    ///
    /// Return the resulting label.
    pub async fn update_child_labels(
        &mut self,
    ) -> Result<NexusLabel, LabelError> {
        // Get a list of all children and their labels
        let list = self.get_child_labels().await;

        // Search for first "valid" label
        if let Some(target) = NexusChildLabel::find_target_label(&list) {
            // Check that all "valid" labels are equal
            if NexusChildLabel::compare_labels(&target, &list) {
                let (_valid, invalid): (
                    Vec<NexusChildLabel>,
                    Vec<NexusChildLabel>,
                ) = list.into_iter().partition(|label| {
                    label.get_label_status() == NexusLabelStatus::Both
                });

                if invalid.is_empty() {
                    info!(
                        "{}: All child disk labels are valid and consistent",
                        self.name
                    );
                } else {
                    // Write out (only) those labels that require updating
                    info!(
                        "{}: Replacing missing/invalid child disk labels",
                        self.name
                    );
                    self.write_labels(&target, &invalid).await?
                }

                // TODO: When the GUID does not match the given UUID.
                // it means that the PVC has been recreated.
                // We should consider also updating the labels in such a case.

                info!("{}: existing label:\n{}", self.name, target);
                return Ok(target);
            }

            info!("{}: Child disk labels do not match, writing new label to all children", self.name);
        } else {
            info!("{}: Child disk labels invalid or absent, writing new label to all children", self.name);
        }

        // Either there are no valid labels or there
        // are some valid labels that do not agree.
        // Generate a new label ...
        let label = self.generate_label();

        // ... and write it out to ALL children.
        self.write_all_labels(&label).await?;

        info!("{}: new label:\n{}", self.name, label);
        Ok(label)
    }

    /// The nexus is allowed to be smaller then the underlying child devices
    /// this function returns the smallest blockcnt of all online children as
    /// they MAY vary in size.
    pub(crate) fn min_num_blocks(&self) -> u64 {
        let mut blockcnt = std::u64::MAX;
        self.children
            .iter()
            .filter(|c| c.state == ChildState::Open)
            .map(|c| c.bdev.as_ref().unwrap().num_blocks())
            .collect::<Vec<_>>()
            .iter()
            .map(|s| {
                if *s < blockcnt {
                    blockcnt = *s;
                }
            })
            .for_each(drop);
        blockcnt
    }

    pub fn get_child_by_name(
        &mut self,
        name: &str,
    ) -> Result<&mut NexusChild, Error> {
        match self.children.iter_mut().find(|c| c.name == name) {
            Some(child) => Ok(child),
            None => Err(Error::ChildNotFound {
                child: name.to_owned(),
                name: self.name.clone(),
            }),
        }
    }
}<|MERGE_RESOLUTION|>--- conflicted
+++ resolved
@@ -35,10 +35,6 @@
             NexusState,
             NexusStatus,
             OpenChild,
-<<<<<<< HEAD
-            ReadLabel,
-=======
->>>>>>> ad1ec69c
         },
         nexus_channel::DREvent,
         nexus_child::{ChildState, NexusChild},
@@ -233,23 +229,6 @@
         trace!("{} Online child request", self.name);
 
         if let Some(child) = self.children.iter_mut().find(|c| c.name == name) {
-<<<<<<< HEAD
-            if child.state != ChildState::Closed {
-                Err(Error::ChildNotClosed {
-                    name: self.name.clone(),
-                    child: name.to_owned(),
-                })
-            } else {
-                child.open(self.size).context(OpenChild {
-                    child: name.to_owned(),
-                    name: self.name.clone(),
-                })?;
-                child.state = ChildState::Faulted;
-                let nexus_state = self.set_state(NexusState::Degraded);
-                self.start_rebuild(name).await?;
-                Ok(nexus_state)
-            }
-=======
             child.online(self.size).context(OpenChild {
                 child: name.to_owned(),
                 name: self.name.clone(),
@@ -257,7 +236,6 @@
             child.out_of_sync(true);
             self.start_rebuild_rpc(name).await?;
             Ok(self.status())
->>>>>>> ad1ec69c
         } else {
             Err(Error::ChildNotFound {
                 name: self.name.clone(),
