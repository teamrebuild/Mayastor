//!
//! This file implements operations to the child bdevs from the context of its
//! parent.
//!
//! `register_children` and `register_child` are should only be used when
//! building up a new nexus
//!
//! `offline_child` and `online_child` should be used to include the child into
//! the IO path of the nexus currently, online of a child will default the nexus
//! into the degraded mode as it (may) require a rebuild. This will be changed
//! in the near future -- online child will not determine if it SHOULD online
//! but simply does what its told. Therefore, the callee must be careful when
//! using this method.
//!
//! 'fault_child` will do the same as `offline_child` except, it will not close
//! the child.
//!
//! `add_child` will construct a new `NexusChild` and add the bdev given by the
//! uri to the nexus. The nexus will transition to degraded mode as the new
//! child requires rebuild first.
//!
//! When reconfiguring the nexus, we traverse all our children, create new IO
//! channels for all children that are in the open state.

use futures::future::join_all;
use snafu::ResultExt;

use crate::{
    bdev::nexus::{
        nexus_bdev::{
            CreateChild,
            DestroyChild,
            Error,
            Nexus,
            NexusState,
            OpenChild,
            ReadLabel,
<<<<<<< HEAD
            RebuildOperationError,
            RebuildTaskNotFound,
            RemoveRebuildTask,
            StartRebuild,
=======
>>>>>>> cf5175f6
        },
        nexus_channel::DREvent,
        nexus_child::{ChildState, NexusChild},
        nexus_label::NexusLabel,
    },
    core::Bdev,
    nexus_uri::{bdev_create, bdev_destroy, BdevCreateDestroy},
<<<<<<< HEAD
    rebuild::{RebuildOperations, RebuildState, RebuildTask},
=======
>>>>>>> cf5175f6
};

impl Nexus {
    /// register children with the nexus, only allowed during the nexus init
    /// phase
    pub fn register_children(&mut self, dev_name: &[String]) {
        assert_eq!(self.state, NexusState::Init);
        self.child_count = dev_name.len() as u32;
        dev_name
            .iter()
            .map(|c| {
                debug!("{}: Adding child {}", self.name, c);
                self.children.push(NexusChild::new(
                    c.clone(),
                    self.name.clone(),
                    Bdev::lookup_by_name(c),
                ))
            })
            .for_each(drop);
    }

    /// Create and register a single child to nexus, only allowed during the
    /// nexus init phase
    pub async fn create_and_register(
        &mut self,
        uri: &str,
    ) -> Result<(), BdevCreateDestroy> {
        assert_eq!(self.state, NexusState::Init);
        let name = bdev_create(&uri).await?;
        self.children.push(NexusChild::new(
            uri.to_string(),
            self.name.clone(),
            Bdev::lookup_by_name(&name),
        ));

        self.child_count += 1;
        Ok(())
    }

    /// add a new child to an existing nexus. note that the child is added and
    /// opened but not taking part of any new IO's that are submitted to the
    /// nexus.
    ///
    /// The child may require a rebuild first, so the nexus will
    /// transition to degraded mode when the addition has been successful.
    pub async fn add_child(&mut self, uri: &str) -> Result<NexusState, Error> {
        let name = bdev_create(&uri).await.context(CreateChild {
            name: self.name.clone(),
        })?;

        trace!("adding child {} to nexus {}", name, self.name);

        let child_bdev = match Bdev::lookup_by_name(&name) {
            Some(child) => {
                if child.block_len() != self.bdev.block_len()
                    || self.min_num_blocks() < child.num_blocks()
                {
                    if let Err(err) = bdev_destroy(uri).await {
                        error!(
                            "Failed to destroy child bdev with wrong geometry: {}",
                            err
                        );
                    }
                    return Err(Error::ChildGeometry {
                        child: child.name(),
                        name: self.name.clone(),
                    });
                } else {
                    child
                }
            }
            None => {
                return Err(Error::ChildMissing {
                    child: name,
                    name: self.name.clone(),
                })
            }
        };

        let mut child = NexusChild::new(
            uri.to_owned(),
            self.name.clone(),
            Some(child_bdev),
        );
        match child.open(self.size) {
            Ok(name) => {
                // we have created the bdev, and created a nexusChild struct. To
                // make use of the device itself the
                // data and metadata must be validated. The child
                // will be added and marked as faulted, once the rebuild has
                // completed the device can transition to online
                info!("{}: child opened successfully {}", self.name, name);

                // mark faulted so that it can never take part in the IO path of
                // the nexus until brought online.
                child.state = ChildState::Faulted;

                self.children.push(child);
                self.child_count += 1;
                self.set_state(NexusState::Degraded);

                if let Err(e) = self.sync_labels().await {
                    error!("Failed to sync labels {:?}", e);
                    // todo: how to signal this?
                }

                Ok(self.state)
            }
            Err(e) => {
                if let Err(err) = bdev_destroy(uri).await {
                    error!(
                        "Failed to destroy child which failed to open: {}",
                        err
                    );
                }
                Err(e).context(OpenChild {
                    child: uri.to_owned(),
                    name: self.name.clone(),
                })
            }
        }
    }

    /// Destroy child with given uri.
    /// If the child does not exist the method returns success.
    pub async fn remove_child(&mut self, uri: &str) -> Result<(), Error> {
        if self.child_count == 1 {
            return Err(Error::DestroyLastChild {
                name: self.name.clone(),
                child: uri.to_owned(),
            });
        }

        let idx = match self.children.iter().position(|c| c.name == uri) {
            None => return Ok(()),
            Some(val) => val,
        };

        self.children[idx].close();
        assert_eq!(self.children[idx].state, ChildState::Closed);

        let mut child = self.children.remove(idx);
        self.child_count -= 1;
        child.destroy().await.context(DestroyChild {
            name: self.name.clone(),
            child: uri,
        })
    }

    /// offline a child device and reconfigure the IO channels
    pub async fn offline_child(
        &mut self,
        name: &str,
    ) -> Result<NexusState, Error> {
        trace!("{}: Offline child request for {}", self.name, name);

        if let Some(child) = self.children.iter_mut().find(|c| c.name == name) {
            child.close();
        } else {
            return Err(Error::ChildNotFound {
                name: self.name.clone(),
                child: name.to_owned(),
            });
        }

        self.stop_rebuild(name).await?;
        self.reconfigure(DREvent::ChildOffline).await;
        Ok(self.set_state(NexusState::Degraded))
    }

    /// online a child and reconfigure the IO channels. The child is already
    /// registered, but simpy not opened. This can be required in case where
    /// a child is misbehaving.
    pub async fn online_child(
        &mut self,
        name: &str,
    ) -> Result<NexusState, Error> {
        trace!("{} Online child request", self.name);

        if let Some(child) = self.children.iter_mut().find(|c| c.name == name) {
            if child.state != ChildState::Closed {
                Err(Error::ChildNotClosed {
                    name: self.name.clone(),
                    child: name.to_owned(),
                })
            } else {
                child.open(self.size).context(OpenChild {
                    child: name.to_owned(),
                    name: self.name.clone(),
                })?;
                child.state = ChildState::Faulted;
                let nexus_state = self.set_state(NexusState::Degraded);
                self.start_rebuild(name).await?;
                Ok(nexus_state)
            }
        } else {
            Err(Error::ChildNotFound {
                name: self.name.clone(),
                child: name.to_owned(),
            })
        }
    }
    /// destroy all children that are part of this nexus closes any child
    /// that might be open first
    pub(crate) async fn destroy_children(&mut self) {
        let futures = self.children.iter_mut().map(|c| c.destroy());
        let results = join_all(futures).await;
        if results.iter().any(|c| c.is_err()) {
            error!("{}: Failed to destroy child", self.name);
        }
    }

    /// Add a child to the configuration when an example callback is run.
    /// The nexus is not opened implicitly, call .open() for this manually.
    pub fn examine_child(&mut self, name: &str) -> bool {
        self.children
            .iter_mut()
            .filter(|c| c.state == ChildState::Init && c.name == name)
            .any(|c| {
                if let Some(bdev) = Bdev::lookup_by_name(name) {
                    c.bdev = Some(bdev);
                    return true;
                }
                false
            })
    }

    /// try to open all the child devices
    pub(crate) fn try_open_children(&mut self) -> Result<(), Error> {
        if self.children.is_empty()
            || self.children.iter().any(|c| c.bdev.is_none())
        {
            return Err(Error::NexusIncomplete {
                name: self.name.clone(),
            });
        }

        let blk_size = self.children[0].bdev.as_ref().unwrap().block_len();

        if self
            .children
            .iter()
            .any(|b| b.bdev.as_ref().unwrap().block_len() != blk_size)
        {
            return Err(Error::MixedBlockSizes {
                name: self.name.clone(),
            });
        }

        self.bdev.set_block_len(blk_size);

        let size = self.size;

        let (open, error): (Vec<_>, Vec<_>) = self
            .children
            .iter_mut()
            .map(|c| c.open(size))
            .partition(Result::is_ok);

        // depending on IO consistency policies, we might be able to go online
        // even if one of the children failed to open. This is work is not
        // completed yet so we fail the registration all together for now.

        if !error.is_empty() {
            open.into_iter()
                .map(Result::unwrap)
                .map(|name| {
                    if let Some(child) =
                        self.children.iter_mut().find(|c| c.name == name)
                    {
                        let _ = child.close();
                    } else {
                        error!("{}: child {} failed to open", self.name, name);
                    }
                })
                .for_each(drop);

            return Err(Error::NexusIncomplete {
                name: self.name.clone(),
            });
        }

        self.children
            .iter()
            .map(|c| c.bdev.as_ref().unwrap().alignment())
            .collect::<Vec<_>>()
            .iter()
            .map(|s| {
                if self.bdev.alignment() < *s {
                    trace!(
                        "{}: child has alignment {}, updating required_alignment from {}",
                        self.name, *s, self.bdev.alignment()
                    );
                    unsafe {
                        (*self.bdev.as_ptr()).required_alignment = *s;
                    }
                }
            })
            .for_each(drop);
        Ok(())
    }

    /// read labels from the children devices, we fail the operation if:
    ///
    /// (1) a child does not have valid label
    /// (2) if any label does not match the label of the first child

    pub async fn update_child_labels(&mut self) -> Result<NexusLabel, Error> {
        let mut futures = Vec::new();
        self.children
            .iter_mut()
            .map(|child| futures.push(child.probe_label()))
            .for_each(drop);

        let (ok_res, mut err_res): (Vec<_>, Vec<_>) =
            join_all(futures).await.into_iter().partition(Result::is_ok);
        if let Some(Err(err)) = err_res.pop() {
            // pick the first error
            return Err(err).context(ReadLabel {
                name: self.name.clone(),
            });
        }

        let mut ret: Vec<NexusLabel> =
            ok_res.into_iter().map(Result::unwrap).collect();

        // verify that all labels are equal
        if ret.iter().skip(1).any(|e| e != &ret[0]) {
            return Err(Error::CheckLabels {
                name: self.name.clone(),
            });
        }

        Ok(ret.pop().unwrap())
    }

    /// The nexus is allowed to be smaller then the underlying child devices
    /// this function returns the smallest blockcnt of all online children as
    /// they MAY vary in size.
    pub(crate) fn min_num_blocks(&self) -> u64 {
        let mut blockcnt = std::u64::MAX;
        self.children
            .iter()
            .filter(|c| c.state == ChildState::Open)
            .map(|c| c.bdev.as_ref().unwrap().num_blocks())
            .collect::<Vec<_>>()
            .iter()
            .map(|s| {
                if *s < blockcnt {
                    blockcnt = *s;
                }
            })
            .for_each(drop);
        blockcnt
    }

<<<<<<< HEAD
    /// Starts a rebuild task in the background
    pub async fn start_rebuild_rpc(&mut self, name: &str) -> Result<(), Error> {
        self.start_rebuild(name).await?;
        Ok(())
    }

    /// Starts a rebuild task and returns a receiver channel
    /// which can be used to await the rebuild completion
    pub async fn start_rebuild(
        &mut self,
        name: &str,
    ) -> Result<Receiver<RebuildState>, Error> {
        trace!("{}: start rebuild request for {}", self.name, name);

        let src_child_name =
            match self.children.iter().find(|c| c.state == ChildState::Open) {
                Some(child) => Ok(child.name.clone()),
                None => Err(Error::NoRebuildSource {
                    name: self.name.clone(),
                }),
            }?;

        let dst_child = match self.children.iter_mut().find(|c| c.name == name)
        {
            Some(c) => Ok(c),
            None => Err(Error::NoRebuildSource {
                name: self.name.clone(),
            }),
        }?;

        let task = RebuildTask::create(
            &self.name,
            &src_child_name,
            &dst_child.name,
            self.data_ent_offset,
            self.bdev.num_blocks() + self.data_ent_offset,
            |nexus, task| {
                Reactors::current().send_future(async move {
                    Nexus::complete_rebuild(nexus, task).await;
                });
            },
        )
        .context(StartRebuild {
            child: name.to_string(),
            name: self.name.clone(),
        })?;

        dst_child.repairing = true;

        Ok(task.start())
    }

    /// Stop a rebuild task in the background
    pub async fn stop_rebuild(&mut self, name: &str) -> Result<(), Error> {
        match self.get_rebuild_task(name) {
            Ok(rt) => rt.stop().context(RebuildOperationError {}),
            // If a rebuild task is not found return ok
            // as we were just going to remove it anyway.
            Err(_) => Ok(()),
        }
    }

    /// Pause a rebuild task in the background
    pub async fn pause_rebuild(&mut self, name: &str) -> Result<(), Error> {
        let rt = self.get_rebuild_task(name)?;
        rt.pause().context(RebuildOperationError {})
    }

    /// Resume a rebuild task in the background
    pub async fn resume_rebuild(&mut self, name: &str) -> Result<(), Error> {
        let rt = self.get_rebuild_task(name)?;
        rt.resume().context(RebuildOperationError {})
    }

    /// Return the state of a rebuild task
    pub async fn get_rebuild_state(
        &mut self,
        name: &str,
    ) -> Result<RebuildStateReply, Error> {
        let rt = self.get_rebuild_task(name)?;
        Ok(RebuildStateReply {
            state: rt.state.to_string(),
        })
    }

    /// Return rebuild task associated with the child name.
    /// Return error if no rebuild task associated with it.
    fn get_rebuild_task<'a>(
        &mut self,
        name: &'a str,
    ) -> Result<&'a mut RebuildTask, Error> {
        let task = RebuildTask::lookup(&name).context(RebuildTaskNotFound {
            child: name.to_owned(),
            name: self.name.clone(),
        })?;

        assert!(task.nexus == self.name);
        Ok(task)
    }

    fn get_child_by_name(
=======
    pub fn get_child_by_name(
>>>>>>> cf5175f6
        &mut self,
        name: &str,
    ) -> Result<&mut NexusChild, Error> {
        match self.children.iter_mut().find(|c| c.name == name) {
            Some(child) => Ok(child),
            None => Err(Error::ChildNotFound {
                child: name.to_owned(),
                name: self.name.clone(),
            }),
        }
    }
<<<<<<< HEAD

    /// On rebuild task completion it updates the child and the nexus
    /// based on the rebuild task's final state
    async fn on_rebuild_complete_task(
        &mut self,
        task: &RebuildTask,
    ) -> Result<(), Error> {
        let recovered_child = self.get_child_by_name(&task.destination)?;

        recovered_child.repairing = false;

        if task.state == RebuildState::Completed {
            recovered_child.state = ChildState::Open;

            // Actually we'd have to check if all other children are healthy
            // and if not maybe we can start the other rebuild's?
            self.set_state(NexusState::Online);

            // child can now be part of the IO path
            self.reconfigure(DREvent::ChildOnline).await;
        } else {
            error!(
                "Rebuild task for child {} of nexus {} failed with state {:?}",
                &task.destination, &self.name, task.state
            );
        }

        Ok(())
    }

    async fn on_rebuild_complete(&mut self, task: String) -> Result<(), Error> {
        let t = RebuildTask::lookup(&task).context(RebuildTaskNotFound {
            child: task.clone(),
            name: self.name.clone(),
        })?;

        if t.state == RebuildState::Paused {
            // Leave all states as they are
            return Ok(());
        }

        let task = RebuildTask::remove(&task).context(RemoveRebuildTask {
            child: task.clone(),
            name: self.name.clone(),
        })?;

        Ok(self.on_rebuild_complete_task(&task).await?)
    }

    /// Rebuild Complete callback when a rebuild task completes
    async fn complete_rebuild(nexus: String, task: String) {
        info!(
            "nexus {} received complete_rebuild from task {}",
            nexus, task
        );

        if let Some(nexus) = nexus_lookup(&nexus) {
            if let Err(e) = nexus.on_rebuild_complete(task).await {
                error!("Failed to complete the rebuild with error {}", e);
            }
        } else {
            error!("Failed to find nexus {} for rebuild task {}", nexus, task);
        }
    }
=======
>>>>>>> cf5175f6
}<|MERGE_RESOLUTION|>--- conflicted
+++ resolved
@@ -35,13 +35,6 @@
             NexusState,
             OpenChild,
             ReadLabel,
-<<<<<<< HEAD
-            RebuildOperationError,
-            RebuildTaskNotFound,
-            RemoveRebuildTask,
-            StartRebuild,
-=======
->>>>>>> cf5175f6
         },
         nexus_channel::DREvent,
         nexus_child::{ChildState, NexusChild},
@@ -49,10 +42,6 @@
     },
     core::Bdev,
     nexus_uri::{bdev_create, bdev_destroy, BdevCreateDestroy},
-<<<<<<< HEAD
-    rebuild::{RebuildOperations, RebuildState, RebuildTask},
-=======
->>>>>>> cf5175f6
 };
 
 impl Nexus {
@@ -409,111 +398,7 @@
         blockcnt
     }
 
-<<<<<<< HEAD
-    /// Starts a rebuild task in the background
-    pub async fn start_rebuild_rpc(&mut self, name: &str) -> Result<(), Error> {
-        self.start_rebuild(name).await?;
-        Ok(())
-    }
-
-    /// Starts a rebuild task and returns a receiver channel
-    /// which can be used to await the rebuild completion
-    pub async fn start_rebuild(
-        &mut self,
-        name: &str,
-    ) -> Result<Receiver<RebuildState>, Error> {
-        trace!("{}: start rebuild request for {}", self.name, name);
-
-        let src_child_name =
-            match self.children.iter().find(|c| c.state == ChildState::Open) {
-                Some(child) => Ok(child.name.clone()),
-                None => Err(Error::NoRebuildSource {
-                    name: self.name.clone(),
-                }),
-            }?;
-
-        let dst_child = match self.children.iter_mut().find(|c| c.name == name)
-        {
-            Some(c) => Ok(c),
-            None => Err(Error::NoRebuildSource {
-                name: self.name.clone(),
-            }),
-        }?;
-
-        let task = RebuildTask::create(
-            &self.name,
-            &src_child_name,
-            &dst_child.name,
-            self.data_ent_offset,
-            self.bdev.num_blocks() + self.data_ent_offset,
-            |nexus, task| {
-                Reactors::current().send_future(async move {
-                    Nexus::complete_rebuild(nexus, task).await;
-                });
-            },
-        )
-        .context(StartRebuild {
-            child: name.to_string(),
-            name: self.name.clone(),
-        })?;
-
-        dst_child.repairing = true;
-
-        Ok(task.start())
-    }
-
-    /// Stop a rebuild task in the background
-    pub async fn stop_rebuild(&mut self, name: &str) -> Result<(), Error> {
-        match self.get_rebuild_task(name) {
-            Ok(rt) => rt.stop().context(RebuildOperationError {}),
-            // If a rebuild task is not found return ok
-            // as we were just going to remove it anyway.
-            Err(_) => Ok(()),
-        }
-    }
-
-    /// Pause a rebuild task in the background
-    pub async fn pause_rebuild(&mut self, name: &str) -> Result<(), Error> {
-        let rt = self.get_rebuild_task(name)?;
-        rt.pause().context(RebuildOperationError {})
-    }
-
-    /// Resume a rebuild task in the background
-    pub async fn resume_rebuild(&mut self, name: &str) -> Result<(), Error> {
-        let rt = self.get_rebuild_task(name)?;
-        rt.resume().context(RebuildOperationError {})
-    }
-
-    /// Return the state of a rebuild task
-    pub async fn get_rebuild_state(
-        &mut self,
-        name: &str,
-    ) -> Result<RebuildStateReply, Error> {
-        let rt = self.get_rebuild_task(name)?;
-        Ok(RebuildStateReply {
-            state: rt.state.to_string(),
-        })
-    }
-
-    /// Return rebuild task associated with the child name.
-    /// Return error if no rebuild task associated with it.
-    fn get_rebuild_task<'a>(
-        &mut self,
-        name: &'a str,
-    ) -> Result<&'a mut RebuildTask, Error> {
-        let task = RebuildTask::lookup(&name).context(RebuildTaskNotFound {
-            child: name.to_owned(),
-            name: self.name.clone(),
-        })?;
-
-        assert!(task.nexus == self.name);
-        Ok(task)
-    }
-
-    fn get_child_by_name(
-=======
     pub fn get_child_by_name(
->>>>>>> cf5175f6
         &mut self,
         name: &str,
     ) -> Result<&mut NexusChild, Error> {
@@ -525,71 +410,4 @@
             }),
         }
     }
-<<<<<<< HEAD
-
-    /// On rebuild task completion it updates the child and the nexus
-    /// based on the rebuild task's final state
-    async fn on_rebuild_complete_task(
-        &mut self,
-        task: &RebuildTask,
-    ) -> Result<(), Error> {
-        let recovered_child = self.get_child_by_name(&task.destination)?;
-
-        recovered_child.repairing = false;
-
-        if task.state == RebuildState::Completed {
-            recovered_child.state = ChildState::Open;
-
-            // Actually we'd have to check if all other children are healthy
-            // and if not maybe we can start the other rebuild's?
-            self.set_state(NexusState::Online);
-
-            // child can now be part of the IO path
-            self.reconfigure(DREvent::ChildOnline).await;
-        } else {
-            error!(
-                "Rebuild task for child {} of nexus {} failed with state {:?}",
-                &task.destination, &self.name, task.state
-            );
-        }
-
-        Ok(())
-    }
-
-    async fn on_rebuild_complete(&mut self, task: String) -> Result<(), Error> {
-        let t = RebuildTask::lookup(&task).context(RebuildTaskNotFound {
-            child: task.clone(),
-            name: self.name.clone(),
-        })?;
-
-        if t.state == RebuildState::Paused {
-            // Leave all states as they are
-            return Ok(());
-        }
-
-        let task = RebuildTask::remove(&task).context(RemoveRebuildTask {
-            child: task.clone(),
-            name: self.name.clone(),
-        })?;
-
-        Ok(self.on_rebuild_complete_task(&task).await?)
-    }
-
-    /// Rebuild Complete callback when a rebuild task completes
-    async fn complete_rebuild(nexus: String, task: String) {
-        info!(
-            "nexus {} received complete_rebuild from task {}",
-            nexus, task
-        );
-
-        if let Some(nexus) = nexus_lookup(&nexus) {
-            if let Err(e) = nexus.on_rebuild_complete(task).await {
-                error!("Failed to complete the rebuild with error {}", e);
-            }
-        } else {
-            error!("Failed to find nexus {} for rebuild task {}", nexus, task);
-        }
-    }
-=======
->>>>>>> cf5175f6
 }