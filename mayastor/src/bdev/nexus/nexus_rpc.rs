use futures::{future, FutureExt};
use uuid::Uuid;

use rpc::mayastor::{
    AddChildNexusRequest,
    Child,
    ChildNexusRequest,
    CreateNexusRequest,
    DestroyNexusRequest,
    ListNexusReply,
    Nexus as RpcNexus,
    PauseRebuildRequest,
    PublishNexusReply,
    PublishNexusRequest,
    RebuildProgressRequest,
    RebuildStateRequest,
    RemoveChildNexusRequest,
<<<<<<< HEAD
    ResumeRebuildRequest,
=======
    ShareProtocolNexus,
>>>>>>> b1538b05
    StartRebuildRequest,
    StopRebuildRequest,
    UnpublishNexusRequest,
};

use crate::{
    bdev::nexus::{
        instances,
        nexus_bdev::{nexus_create, Error, Nexus},
    },
    jsonrpc::jsonrpc_register,
    rebuild::RebuildTask,
};

/// Convert the UUID to a nexus name in the form of "nexus-{uuid}".
/// Return error if the UUID is not valid.
fn uuid_to_name(uuid: &str) -> Result<String, Error> {
    match Uuid::parse_str(uuid) {
        Ok(uuid) => Ok(format!("nexus-{}", uuid.to_hyphenated().to_string())),
        Err(_) => Err(Error::InvalidUuid {
            uuid: uuid.to_owned(),
        }),
    }
}

/// Lookup a nexus by its uuid. Return error if uuid is invalid or nexus
/// not found.
fn nexus_lookup(uuid: &str) -> Result<&mut Nexus, Error> {
    let name = uuid_to_name(uuid)?;

    if let Some(nexus) = instances().iter_mut().find(|n| n.name == name) {
        Ok(nexus)
    } else {
        Err(Error::NexusNotFound {
            name: uuid.to_owned(),
        })
    }
}

/// Convert nexus name to uuid.
///
/// This function never fails which means that if there is a nexus with
/// unconventional name that likely means it was not created using nexus
/// jsonrpc api, we return the whole name without modifications as it is.
fn name_to_uuid(name: &str) -> &str {
    if name.starts_with("nexus-") {
        &name[6 ..]
    } else {
        name
    }
}

pub(crate) fn register_rpc_methods() {
    // JSON rpc method to list the nexus and their states
    jsonrpc_register::<(), _, _, Error>("list_nexus", |_| {
        future::ok(ListNexusReply {
            nexus_list: instances()
                .iter()
                .map(|nexus| RpcNexus {
                    uuid: name_to_uuid(&nexus.name).to_string(),
                    size: nexus.size(),
                    state: nexus.state.to_string(),
                    children: nexus
                        .children
                        .iter()
                        .map(|child| Child {
                            uri: child.name.clone(),
                            state: child.state.to_string(),
                        })
                        .collect::<Vec<_>>(),
                    device_path: nexus.get_share_path().unwrap_or_default(),
<<<<<<< HEAD
                    rebuilds: nexus.rebuilds.len() as u64,
=======
                    rebuilds: RebuildTask::count() as u64,
>>>>>>> b1538b05
                })
                .collect::<Vec<_>>(),
        })
        .boxed_local()
    });

    // rpc method to construct a new Nexus
    jsonrpc_register("create_nexus", |args: CreateNexusRequest| {
        let fut = async move {
            let name = match uuid_to_name(&args.uuid) {
                Ok(name) => name,
                Err(err) => return Err(err),
            };
            // TODO: get rid of hardcoded nexus block size (possibly by
            // deriving it from child bdevs's block sizes).
            nexus_create(&name, args.size, Some(&args.uuid), &args.children)
                .await
        };
        fut.boxed_local()
    });

    jsonrpc_register::<_, _, _, Error>(
        "destroy_nexus",
        |args: DestroyNexusRequest| {
            let fut = async move {
                let nexus = nexus_lookup(&args.uuid)?;
                nexus.destroy().await;
                Ok(())
            };
            fut.boxed_local()
        },
    );

    jsonrpc_register("publish_nexus", |args: PublishNexusRequest| {
        let fut = async move {
            // the key has to be 16 characters if it contains "" we consider it
            // to be empty
            if args.key != "" && args.key.len() != 16 {
                warn!("Invalid key specified, are we under attack?!?");
                return Err(Error::InvalidKey {});
            }

            // We have no means to validate key correctness right now, this is
            // fine as we currently, do not support raw block
            // devices being consumed directly within k8s
            // the mount will fail if the key is wrong.

            let key: Option<String> =
                if args.key == "" { None } else { Some(args.key) };

            let share_protocol = match ShareProtocolNexus::from_i32(args.share)
            {
                Some(protocol) => protocol,
                None => {
                    return Err(Error::InvalidShareProtocol {
                        sp_value: args.share as i32,
                    })
                }
            };

            let nexus = nexus_lookup(&args.uuid)?;
            nexus.share(share_protocol, key).await.map(|device_path| {
                PublishNexusReply {
                    device_path,
                }
            })
        };
        fut.boxed_local()
    });

    jsonrpc_register("unpublish_nexus", |args: UnpublishNexusRequest| {
        let fut = async move {
            let nexus = nexus_lookup(&args.uuid)?;
            nexus.unshare().await
        };
        fut.boxed_local()
    });

    jsonrpc_register("offline_child", |args: ChildNexusRequest| {
        let fut = async move {
            let nexus = nexus_lookup(&args.uuid)?;
            nexus.offline_child(&args.uri).await
        };
        fut.boxed_local()
    });

    jsonrpc_register("online_child", |args: ChildNexusRequest| {
        let fut = async move {
            let nexus = nexus_lookup(&args.uuid)?;
            nexus.online_child(&args.uri).await
        };
        fut.boxed_local()
    });

    jsonrpc_register("add_child_nexus", |args: AddChildNexusRequest| {
        let fut = async move {
            let nexus = nexus_lookup(&args.uuid)?;
            nexus.add_child(&args.uri).await.map(|_| ())
        };
        fut.boxed_local()
    });

    jsonrpc_register("remove_child_nexus", |args: RemoveChildNexusRequest| {
        let fut = async move {
            let nexus = nexus_lookup(&args.uuid)?;
            nexus.remove_child(&args.uri).await
        };
        fut.boxed_local()
    });

    jsonrpc_register("start_rebuild", |args: StartRebuildRequest| {
        let fut = async move {
            let nexus = nexus_lookup(&args.uuid)?;
            nexus.start_rebuild_rpc(&args.uri).await
        };
        fut.boxed_local()
    });

    jsonrpc_register("stop_rebuild", |args: StopRebuildRequest| {
        let fut = async move {
            let nexus = nexus_lookup(&args.uuid)?;
            nexus.stop_rebuild(&args.uri).await
        };
        fut.boxed_local()
    });

<<<<<<< HEAD
    jsonrpc_register("pause_rebuild", |args: PauseRebuildRequest| {
        let fut = async move {
            let nexus = nexus_lookup(&args.uuid)?;
            nexus.pause_rebuild(&args.uri).await
        };
        fut.boxed_local()
    });

    jsonrpc_register("resume_rebuild", |args: ResumeRebuildRequest| {
        let fut = async move {
            let nexus = nexus_lookup(&args.uuid)?;
            nexus.resume_rebuild(&args.uri).await
        };
        fut.boxed_local()
    });

=======
>>>>>>> b1538b05
    jsonrpc_register("get_rebuild_state", |args: RebuildStateRequest| {
        let fut = async move {
            let nexus = nexus_lookup(&args.uuid)?;
            nexus.get_rebuild_state(&args.uri).await
        };
        fut.boxed_local()
    });

    jsonrpc_register("get_rebuild_progress", |args: RebuildProgressRequest| {
        let fut = async move {
            let nexus = nexus_lookup(&args.uuid)?;
            nexus.get_rebuild_progress().await
        };
        fut.boxed_local()
    });
}<|MERGE_RESOLUTION|>--- conflicted
+++ resolved
@@ -15,11 +15,8 @@
     RebuildProgressRequest,
     RebuildStateRequest,
     RemoveChildNexusRequest,
-<<<<<<< HEAD
     ResumeRebuildRequest,
-=======
     ShareProtocolNexus,
->>>>>>> b1538b05
     StartRebuildRequest,
     StopRebuildRequest,
     UnpublishNexusRequest,
@@ -91,11 +88,7 @@
                         })
                         .collect::<Vec<_>>(),
                     device_path: nexus.get_share_path().unwrap_or_default(),
-<<<<<<< HEAD
-                    rebuilds: nexus.rebuilds.len() as u64,
-=======
                     rebuilds: RebuildTask::count() as u64,
->>>>>>> b1538b05
                 })
                 .collect::<Vec<_>>(),
         })
@@ -222,7 +215,6 @@
         fut.boxed_local()
     });
 
-<<<<<<< HEAD
     jsonrpc_register("pause_rebuild", |args: PauseRebuildRequest| {
         let fut = async move {
             let nexus = nexus_lookup(&args.uuid)?;
@@ -239,8 +231,6 @@
         fut.boxed_local()
     });
 
-=======
->>>>>>> b1538b05
     jsonrpc_register("get_rebuild_state", |args: RebuildStateRequest| {
         let fut = async move {
             let nexus = nexus_lookup(&args.uuid)?;
