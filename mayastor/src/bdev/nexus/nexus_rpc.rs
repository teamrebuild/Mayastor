--- conflicted
+++ resolved
@@ -28,11 +28,7 @@
         nexus_bdev::{nexus_create, Error, Nexus},
     },
     jsonrpc::jsonrpc_register,
-<<<<<<< HEAD
-    rebuild::RebuildTask,
-=======
     rebuild::RebuildJob,
->>>>>>> cf5175f6
 };
 
 /// Convert the UUID to a nexus name in the form of "nexus-{uuid}".
@@ -92,11 +88,7 @@
                         })
                         .collect::<Vec<_>>(),
                     device_path: nexus.get_share_path().unwrap_or_default(),
-<<<<<<< HEAD
-                    rebuilds: RebuildTask::count() as u64,
-=======
                     rebuilds: RebuildJob::count() as u64,
->>>>>>> cf5175f6
                 })
                 .collect::<Vec<_>>(),
         })
